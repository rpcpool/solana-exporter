--- conflicted
+++ resolved
@@ -40,15 +40,12 @@
     pub dc_by_stake: IntGaugeVec,
     pub leader_slots: IntCounterVec,
     pub skipped_slot_percent: GaugeVec,
-<<<<<<< HEAD
     pub staking_apy: GaugeVec,
     pub validator_rewards: IntGaugeVec,
-=======
     pub node_pubkey_balances: IntGaugeVec,
     pub node_versions: IntGaugeVec,
     pub nodes: IntGauge,
     pub average_slot_time: Gauge,
->>>>>>> 8e47b690
     // Connection pool for querying
     client: reqwest::Client,
 }
@@ -135,7 +132,6 @@
                 &[PUBKEY_LABEL]
             )
             .unwrap(),
-<<<<<<< HEAD
             staking_apy: register_gauge_vec!(
                 "solana_staking_apy",
                 "Staking APY per validator in percent",
@@ -148,7 +144,6 @@
                 &[PUBKEY_LABEL]
             )
             .unwrap(),
-=======
             node_pubkey_balances: register_int_gauge_vec!(
                 "solana_node_pubkey_balances",
                 "Balance of node pubkeys",
@@ -164,7 +159,6 @@
             nodes: register_int_gauge!("solana_nodes", "Number of nodes").unwrap(),
             average_slot_time: register_gauge!("solana_average_slot_time", "Average slot time")
                 .unwrap(),
->>>>>>> 8e47b690
             client: reqwest::Client::new(),
         }
     }
